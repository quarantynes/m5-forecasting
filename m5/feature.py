--- conflicted
+++ resolved
@@ -20,85 +20,48 @@
 MultipleSeries = NDArray[(Any, Any), np.float32]
 
 
-<<<<<<< HEAD
-@memory.cache
-=======
-@memory.cache()
->>>>>>> 11917688
+@memory.cache
 def item_id() -> pd.Series:
     id = pd.read_csv(SALES_TRAIN_VALIDATION, usecols=["id"])
     id = id.squeeze()
     return id
 
 
-<<<<<<< HEAD
 @memory.cache
 def item_store() -> Tuple[ItemArray, list]:
     store = pd.read_csv(SALES_TRAIN_VALIDATION, usecols=["store_id"], dtype="category")
-=======
-@memory.cache()
-def item_store() -> Tuple[ItemArray, list]:
-    store = pd.read_csv(SALES_TRAIN_VALIDATION,
-                        usecols=["store_id"],
-                        dtype='category')
->>>>>>> 11917688
     store = store.squeeze()
     return store.cat.codes.values, store.cat.categories
 
 
 @memory.cache()
 def item_dept() -> Tuple[ItemArray, list]:
-<<<<<<< HEAD
     dept = pd.read_csv(SALES_TRAIN_VALIDATION, usecols=["dept_id"], dtype="category")
-=======
-    dept = pd.read_csv(SALES_TRAIN_VALIDATION,
-                       usecols=["dept_id"],
-                       dtype='category')
->>>>>>> 11917688
     dept = dept.squeeze()
     return dept.cat.codes.values, dept.cat.categories
 
 
 @memory.cache()
 def item_state() -> Tuple[ItemArray, list]:
-<<<<<<< HEAD
     state = pd.read_csv(SALES_TRAIN_VALIDATION, usecols=["state_id"], dtype="category")
-=======
-    state = pd.read_csv(SALES_TRAIN_VALIDATION,
-                        usecols=["state_id"],
-                        dtype='category')
->>>>>>> 11917688
     state = state.squeeze()
     return state.cat.codes.values, state.cat.categories
 
 
 @memory.cache()
 def item_category() -> Tuple[ItemArray, list]:
-<<<<<<< HEAD
     c = pd.read_csv(SALES_TRAIN_VALIDATION, usecols=["cat_id"], dtype="category")
-=======
-    c = pd.read_csv(SALES_TRAIN_VALIDATION,
-                    usecols=["cat_id"],
-                    dtype='category')
->>>>>>> 11917688
     c = c.squeeze()
     return c.cat.codes.values, c.cat.categories
 
 
 @memory.cache()
 def item_kind() -> Tuple[ItemArray, list]:
-<<<<<<< HEAD
     kind = pd.read_csv(SALES_TRAIN_VALIDATION, usecols=["item_id"], dtype="category")
-=======
-    kind = pd.read_csv(SALES_TRAIN_VALIDATION,
-                       usecols=["item_id"],
-                       dtype='category')
->>>>>>> 11917688
     kind = kind.squeeze()
     return kind.cat.codes.values, kind.cat.categories
 
 
-<<<<<<< HEAD
 @memory.cache
 def open_items_sale_data():
     path = SALES_TRAIN_VALIDATION
@@ -111,13 +74,6 @@
 def prices_per_item_over_time() -> ItemArray:
     week_day = pd.read_csv(CALENDAR, usecols=["wm_yr_wk", "d"])
     items = pd.read_csv(SALES_TRAIN_VALIDATION, usecols=["id", "store_id", "item_id"])
-=======
-@memory.cache()
-def prices_per_item_over_time() -> ItemArray:
-    week_day = pd.read_csv(CALENDAR, usecols=['wm_yr_wk', 'd'])
-    items = pd.read_csv(SALES_TRAIN_VALIDATION,
-                        usecols=['id', 'store_id', 'item_id'])
->>>>>>> 11917688
     p = pd.read_csv(SELL_PRICES)  # ,dtype={"sell_price":np.float16})
     p = p.merge(week_day, on="wm_yr_wk")
     p = p.merge(items, on=["store_id", "item_id"])
@@ -144,7 +100,6 @@
     return s.values.astype(np.float32)
 
 
-<<<<<<< HEAD
 @memory.cache
 def sales_weight() -> ItemVector:
     """
@@ -191,46 +146,6 @@
     function computes the weights for the 30490 items and so can be used in a
     standard training loop. To compute the weights for the extended group of
     series, considering all aggregations, we need another function.
-=======
-@memory.cache()
-def item_weight() -> ItemVector:
-    """
-    The weights for each item are computed based on the difference of
-    unit sales in the training data set.  This is used in the
-    computation of RMSSE. It should not be confounded with the
-    aggregation weights of WRMSSE.  This weight is introduced to make
-    scale indifferent cost across the different time series.
-    """
-    s = unit_sales_per_item_over_time()
-    s = s[:, 0:-28 * 1].astype(np.float32)
-    item_w = np.sqrt(np.mean(np.diff(s, axis=1)**2, axis=1))
-    assert isinstance(item_w, ItemVector), ItemVector.type_of(item_w)
-    return item_w
-
-
-@memory.cache()
-def series_weight(s) -> ItemVector:
-    """
-    The weights for each series are computed based on the difference
-    of unit sales in the training data set.  This is used in the
-    computation of RMSSE. It should not be confused with the
-    aggregation weights of WRMSSE.  This weight is introduced to make
-    scale indifferent cost across the different time series.
-    """
-    s = s[:, 0:-28 * 1]
-    # item_w = np.sqrt(
-    item_w = np.mean(np.diff(s, axis=1)**2, axis=1)
-    # )
-    return item_w
-
-
-@memory.cache()
-def sales_weight() -> ItemVector:
-    """
-    These weights are the sum of dollar sales of the last 28 days in
-    the training dataset.  They are used in the aggregation
-    coefficients of WRMSSE.
->>>>>>> 11917688
     """
     return sales_weight() / item_scale()
 
@@ -262,11 +177,7 @@
     """
     A and B are vectors of indices representing two different
     aggregations. If A has m different indices and B has n different
-<<<<<<< HEAD
     indices. The aggregation composition will have m*n different
-=======
-    indices, the aggregation composition will have m*n different
->>>>>>> 11917688
     indices. The length of A, B and output is the same.
     """
     output = np.zeros_like(A)
@@ -355,15 +266,10 @@
         aggregations[i] = agg
     # level 6,7,8,9: state.category, state.dept, store.category,store.dept
     from itertools import product
-<<<<<<< HEAD
 
     for i, (gr_a, gr_b) in enumerate(
         product([it_state, it_store], [it_category, it_dept])
     ):
-=======
-    for i, (gr_a, gr_b) in enumerate(
-            product([it_state, it_store], [it_category, it_dept])):
->>>>>>> 11917688
         i += 6
         grouping = compose_aggregation_matrices(gr_a, gr_b)
         agg = tf_groupby(all_sales, grouping)
@@ -381,12 +287,8 @@
     agg = tf_groupby(all_sales, grouping)
     assert agg.shape == (
         len(np.unique(grouping)),
-<<<<<<< HEAD
         NB_DAYS,
     ), f"{agg.shape} == ({len(np.unique(grouping))}, {NB_DAYS})"
-=======
-        NB_DAYS), f"{agg.shape} == ({len(np.unique(grouping))}, {NB_DAYS})"
->>>>>>> 11917688
     aggregations[11] = agg
 
     # level 12
